#include "Symbols.h"
#include "Context.h"
#include <sstream>
#include <string>

namespace ruby_typer {
namespace ast {

using namespace std;

bool SymbolRef::operator==(const SymbolRef &rhs) const {
    return _id == rhs._id;
}

bool SymbolRef::operator!=(const SymbolRef &rhs) const {
    return !(rhs == *this);
}

bool SymbolRef::isPrimitive() const {
    Error::notImplemented();
}
bool Symbol::isConstructor(GlobalState &ctx) const {
    return this->name._id == 1;
}
<<<<<<< HEAD

bool SymbolInfo::derrivesFrom(ContextBase &ctx, SymbolRef sym) {
    // TODO: add baseClassSet
    for (SymbolRef a : argumentsOrMixins) {
        if (a == sym || a.info(ctx).derrivesFrom(ctx, sym))
            return true;
    }
    return false;
}

SymbolRef SymbolInfo::ref(ContextBase &ctx) const {
    auto id = this - ctx.symbols.data();
    return SymbolRef(id / sizeof(SymbolInfo));
}

SymbolInfo &SymbolRef::info(ContextBase &ctx, bool allowNone) const {
=======
Symbol &SymbolRef::info(GlobalState &ctx, bool allowNone) const {
>>>>>>> 10545990
    Error::check(_id < ctx.symbols.size());
    if (!allowNone)
        Error::check(this->exists());

    return ctx.symbols[this->_id];
}

bool SymbolRef::isSynthetic() const {
    return this->_id <= GlobalState::defn_last_synthetic_sym()._id;
}

bool SymbolRef::isPlaceHolder() const {
    return this->_id >= GlobalState::defn_todo()._id && this->_id <= GlobalState::defn_cvar_todo()._id;
}

void printTabs(std::ostringstream &to, int count) {
    int i = 0;
    while (i < count) {
        to << "  ";
        i++;
    }
}

std::string SymbolRef::toString(GlobalState &ctx, int tabs) const {
    std::ostringstream os;
    Symbol &myInfo = info(ctx, true);
    std::string name = myInfo.name.toString(ctx);
    auto members = myInfo.members;

    printTabs(os, tabs);

    std::string type = "unknown";
    if (myInfo.isClass()) {
        type = "class";
    } else if (myInfo.isArray()) {
        type = "array";
    } else if (myInfo.isField()) {
        type = "field";
    } else if (myInfo.isMethod()) {
        type = "method";
    }
    os << type << " " << name;
    os << " (";
    bool first = true;
    for (SymbolRef thing : myInfo.argumentsOrMixins) {
        if (first) {
            first = false;
        } else {
            os << ", ";
        }
        os << thing.info(ctx).name.toString(ctx);
    }
    os << ")";
    os << std::endl;

    std::vector<std::string> children;
    for (auto pair : members) {
        children.push_back(pair.second.toString(ctx, tabs + 1));
    }
    std::sort(children.begin(), children.end());
    for (auto row : children) {
        os << row;
    }
    return os.str();
}

SymbolRef Symbol::findMember(NameRef name) {
    for (auto &member : members) {
        if (member.first == name)
            return member.second;
    }
    return SymbolRef(0);
}

string Symbol::fullName(GlobalState &ctx) const {
    string owner_str;
    if (this->owner.exists() && this->owner != ctx.defn_root())
        owner_str = this->owner.info(ctx).fullName(ctx);

    if (this->isClass())
        return owner_str + "::" + this->name.toString(ctx);
    else
        return owner_str + "#" + this->name.toString(ctx);
}

} // namespace ast
} // namespace ruby_typer<|MERGE_RESOLUTION|>--- conflicted
+++ resolved
@@ -22,26 +22,22 @@
 bool Symbol::isConstructor(GlobalState &ctx) const {
     return this->name._id == 1;
 }
-<<<<<<< HEAD
 
-bool SymbolInfo::derrivesFrom(ContextBase &ctx, SymbolRef sym) {
+bool Symbol::derivesFrom(GlobalState &ctx, SymbolRef sym) {
     // TODO: add baseClassSet
     for (SymbolRef a : argumentsOrMixins) {
-        if (a == sym || a.info(ctx).derrivesFrom(ctx, sym))
+        if (a == sym || a.info(ctx).derivesFrom(ctx, sym))
             return true;
     }
     return false;
 }
 
-SymbolRef SymbolInfo::ref(ContextBase &ctx) const {
+SymbolRef Symbol::ref(GlobalState &ctx) const {
     auto id = this - ctx.symbols.data();
-    return SymbolRef(id / sizeof(SymbolInfo));
+    return SymbolRef(id / sizeof(Symbol));
 }
 
-SymbolInfo &SymbolRef::info(ContextBase &ctx, bool allowNone) const {
-=======
 Symbol &SymbolRef::info(GlobalState &ctx, bool allowNone) const {
->>>>>>> 10545990
     Error::check(_id < ctx.symbols.size());
     if (!allowNone)
         Error::check(this->exists());
